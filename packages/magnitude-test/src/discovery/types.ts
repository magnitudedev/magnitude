<<<<<<< HEAD
import { BrowserContextOptions, Page } from "playwright";
=======
import { BrowserContextOptions, LaunchOptions } from "playwright";
>>>>>>> 49a4b683
import { TestCaseBuilder } from "./testCaseBuilder";
import type { PlannerClient, ExecutorClient, TestCaseAgent, Magnus } from 'magnitude-core';

export interface TestOptions {
    url?: string;
    //name?: string;
}

export type MagnitudeConfig = {
    //apiKey?: string;
    url: string; // base URL used as default, required
    planner?: PlannerClient,
    executor?: ExecutorClient,
    browser?: {
        contextOptions?: BrowserContextOptions,
        launchOptions?: LaunchOptions
    },
    telemetry?: boolean
}

export interface TestFunctionContext {
    ai: Magnus;
    //page: Page;
    //context: Context;
}

export type TestFunction = (context: TestFunctionContext) => Promise<void>;
export type TestGroupFunction = () => void;

export interface TestRunnable {
    fn: TestFunction
    title: string
    url: string
}

export type CategorizedTestRunnable = TestRunnable & { file: string, group: string | null };

export interface TestGroup {
    name: string;
    options?: TestOptions;
}

export interface TestGroupDeclaration {
    (id: string, options: TestOptions, groupFn: TestGroupFunction): void;
    (id: string, groupFn: TestGroupFunction): void;
}

export interface TestDeclaration {
    (title: string, options: TestOptions, testFn: TestFunction): void;
    (title: string, testFn: TestFunction): void;
    //(id: string, options?: TestOptions): TestCaseBuilder;
    //(title: string, options?: TestOptions): void;

    group: TestGroupDeclaration;
}

// Map from filepath to grouped and ungrouped test cases
export type CategorizedTestCases = Record<string, { ungrouped: TestRunnable[], groups: Record<string, TestRunnable[]>}>;
//export type CategorizedTestCases = Record<string, { ungrouped: TestCaseBuilder[], groups: Record<string, TestCaseBuilder[]>}>;
<|MERGE_RESOLUTION|>--- conflicted
+++ resolved
@@ -1,8 +1,4 @@
-<<<<<<< HEAD
-import { BrowserContextOptions, Page } from "playwright";
-=======
 import { BrowserContextOptions, LaunchOptions } from "playwright";
->>>>>>> 49a4b683
 import { TestCaseBuilder } from "./testCaseBuilder";
 import type { PlannerClient, ExecutorClient, TestCaseAgent, Magnus } from 'magnitude-core';
 
