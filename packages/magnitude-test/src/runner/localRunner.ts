--- conflicted
+++ resolved
@@ -1,4 +1,3 @@
-<<<<<<< HEAD
 // import { PlannerClient, ExecutorClient, TestAgentListener, TestCaseAgent, TestCaseDefinition, TestCaseResult } from 'magnitude-core';
 // import { Browser, chromium } from 'playwright';
 // import { BASE_TEST_RUNNER_DEFAULT_CONFIG, BaseTestRunner, BaseTestRunnerConfig } from './baseRunner';
@@ -21,7 +20,7 @@
 
 //     protected async setup() {
 //         // TODO: add appropriate launch args
-//         this.browser = await chromium.launch({ headless: false, args: ['--disable-gpu'] });
+//         this.browser = await chromium.launch({ headless: false, args: ['--disable-gpu'], ...this.config.browserLaunchOptions });
 //     }
 
 //     protected async teardown() {
@@ -60,68 +59,4 @@
 
 //         return result;
 //     }
-// }
-=======
-import { PlannerClient, ExecutorClient, TestAgentListener, TestCaseAgent, TestCaseDefinition, TestCaseResult } from 'magnitude-core';
-import { Browser, chromium } from 'playwright';
-import { BASE_TEST_RUNNER_DEFAULT_CONFIG, BaseTestRunner, BaseTestRunnerConfig } from './baseRunner';
-import logger from '@/logger';
-import { getMachineId } from '@/util';
-
-export interface LocalRunnerConfig extends BaseTestRunnerConfig {
-}
-
-const DEFAULT_CONFIG = {
-    ...BASE_TEST_RUNNER_DEFAULT_CONFIG,
-}
-
-export class LocalTestRunner extends BaseTestRunner {
-    private browser: Browser | null = null;
-
-    constructor(config: { planner: PlannerClient, executor: ExecutorClient } & Partial<LocalRunnerConfig>) {
-        super({ ...DEFAULT_CONFIG, ...config });
-    }
-
-    protected async setup() {
-        // TODO: add appropriate launch args
-        this.browser = await chromium.launch({ headless: false, args: ['--disable-gpu'], ...this.config.browserLaunchOptions });
-    }
-
-    protected async teardown() {
-        if (this.browser) this.browser.close()
-    }
-
-    protected async runTest(testCaseId: string, testCase: TestCaseDefinition, listener: TestAgentListener): Promise<TestCaseResult> {
-        const agent = new TestCaseAgent({
-            listeners: [listener],
-            planner: this.config.planner,
-            executor: this.config.executor,
-            browserContextOptions: this.config.browserContextOptions
-        });
-        const result = await agent.run(this.browser!, testCase);
-
-        if (this.config.telemetry) {
-            logger.trace(`Sending telemetry payload`);
-            const runInfo = agent.getInfo();
-            const payload = {
-                version: "0.1",
-                userId: getMachineId(),
-                ...runInfo
-            };
-            const jsonString = JSON.stringify(payload);
-            const encodedData = btoa(jsonString);
-            const telemetryUrl = "https://telemetry.magnitude.run/functions/v1/telemetry?data=" + encodedData;
-            try {
-                const resp = await fetch(telemetryUrl, { signal: AbortSignal.timeout(3000) });
-                if (!resp.ok) {
-                    logger.warn(`Failed to send telemetry (status ${resp.status})`);
-                }
-            } catch (error) {
-                logger.warn(`Failed to send telemetry (may have timed out): ${(error as Error).message}`);
-            }
-        }
-
-        return result;
-    }
-}
->>>>>>> 49a4b683
+// }