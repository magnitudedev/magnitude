--- conflicted
+++ resolved
@@ -11,7 +11,7 @@
 
 
 export interface WebHarnessOptions {
-    fallbackViewportDimensions?: { width: number, height: number}
+    //fallbackViewportDimensions?: { width: number, height: number}
     // Some LLM operate best on certain screen dims
     virtualScreenDimensions?: { width: number, height: number }
 }
@@ -156,15 +156,6 @@
         if (!virtual) {
             return { x, y };
         }
-<<<<<<< HEAD
-        let vp = this.page.viewportSize();// ?? this.options.fallbackViewportDimensions;
-        if (!vp && this.options.fallbackViewportDimensions) {
-            logger.warn('Using fallback viewport dimensions');
-            vp = this.options.fallbackViewportDimensions;
-        } else if (!vp) {
-            throw new Error("Could not get viewport dimensions to transform coordinates");
-        }
-=======
         let vp = this.page.viewportSize();
         if (!vp) {
             vp = await this.page.evaluate(() => ({
@@ -173,7 +164,6 @@
             }));
         }
         if (!vp) throw new Error("Could not get viewport dimensions to transform coordinates");
->>>>>>> 146656e7
         return {
             x: x * (vp.width / virtual.width),
             y: y * (vp.height / virtual.height),
@@ -262,14 +252,8 @@
     }
 
     async rightClick({ x, y }: { x: number, y: number }) {
-<<<<<<< HEAD
-        ({ x, y } = this.transformCoordinates({ x, y }));
+        ({ x, y } = await this.transformCoordinates({ x, y }));
         await this._click(x, y, { button: "right" });
-=======
-        ({ x, y } = await this.transformCoordinates({ x, y }));
-        await this.visualizer.visualizeAction(x, y);
-        await this.page.mouse.click(x, y, { button: "right" });
->>>>>>> 146656e7
         await this.waitForStability();
     }
 
